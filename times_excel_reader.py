from openpyxl import load_workbook
from openpyxl.worksheet.cell_range import CellRange
from pandas.core.frame import DataFrame
import pandas as pd
from dataclasses import dataclass, replace
from enum import Enum
from typing import Dict, List
from more_itertools import locate, one
from itertools import groupby
import numpy
import re
import os
from concurrent.futures import ProcessPoolExecutor
from math import log10, floor
import time
from functools import reduce
from pathlib import Path
import pickle

# ============================================================================
# ===============                   CLASSES                   ================
# ============================================================================


@dataclass
class EmbeddedXlTable:
    """This class defines a table object as a pandas dataframe wrapped with some metadata.

    Attributes:
        tag         Table tag associated with this table in the excel file used as input. You can see a list of all the
                    possible tags in section 2.4 of https://iea-etsap.org/docs/Documentation_for_the_TIMES_Model-Part-IV.pdf
        uc_sets     User constrained tables are declared with tags which indicate their type and domain of coverage. This variable contains these two values.
                    See section 2.4.7 in https://iea-etsap.org/docs/Documentation_for_the_TIMES_Model-Part-IV.pdf
        sheetname   Name of the excel worksheet where this table was extracted from.
        range       Range of rows and columns that contained this table in the original excel worksheet.
        filename    Name of the original excel file where this table was extracted from.
        dataframe   Pandas dataframe containing the values of the table.
    """

    tag: str
    uc_sets: Dict[str, str]
    sheetname: str
    range: str
    filename: str
    dataframe: DataFrame


@dataclass
class TimesXlMap:
    """This class defines mapping data objects between the TIMES excel tables
    used by the tool for input and the transformed tables it outputs. The mappings
    are defined in the times_mapping.txt file.

    Attributes:
        times_name      Name of the table in its output form.
        times_cols      Name of the columns that the table will have in its output form.
                        They will be in the header of the output csv files.
        xl_name         Tag for the excel table used as input. You can see a list of all the
                        possible tags in section 2.4 of https://iea-etsap.org/docs/Documentation_for_the_TIMES_Model-Part-IV.pdf
        xl_cols         Columns from the excel table used as input.
        col_map         A mapping associating times_cols values with col_map values.
        filter_rows     Boolean indicating that only rows with the desired value in the
                        Attribute column should be outputted. If false all rows are outputted.
    """

    times_name: str
    times_cols: List[str]
    xl_name: str
    xl_cols: List[str]
    col_map: Dict[str, str]
    filter_rows: bool


class Tag(str, Enum):
    """
    Enum class to enumerate all the accepted table tags by this program.
    You can see a list of all the possible tags in section 2.4 of
    https://iea-etsap.org/docs/Documentation_for_the_TIMES_Model-Part-IV.pdf
    """

    active_p_def = "~ACTIVEPDEF"
    book_regions_map = "~BOOKREGIONS_MAP"
    comemi = "~COMEMI"
    comagg = "~COMAGG"
    currencies = "~CURRENCIES"
    def_units = "~DEFUNITS"
    fi_comm = "~FI_COMM"
    fi_process = "~FI_PROCESS"
    fi_t = "~FI_T"
    start_year = "~STARTYEAR"
    tfm_ava = "~TFM_AVA"
    tfm_comgrp = "~TFM_COMGRP"
    tfm_dins = "~TFM_DINS"
    tfm_fill = "~TFM_FILL"
    tfm_fill_r = "~TFM_FILL-R"
    tfm_ins = "~TFM_INS"
    tfm_ins_ts = "~TFM_INS-TS"
    tfm_topins = "~TFM_TOPINS"
    tfm_upd = "~TFM_UPD"
    todo = "~TODO"
    time_periods = "~TIMEPERIODS"
    time_slices = "~TIMESLICES"
    uc_sets = "~UC_SETS"
    uc_t = "~UC_T"

    @classmethod
    def has_tag(cls, tag):
        return tag in cls._value2member_map_


# ============================================================================
# ===============             TOP-LEVEL FUNCTIONS             ================
# ============================================================================

query_columns = {
    "PSet_Set",
    "PSet_PN",
    "PSet_PD",
    "PSet_CI",
    "PSet_CO",
    "CSet_Set",
    "CSet_CN",
    "CSet_CD",
}


def read_mappings(filename: str) -> List[TimesXlMap]:
    """
    Function to load mappings from a text file between the excel sheets we use as input and
    the tables we give as output. The mappings have the following structure:

    OUTPUT_TABLE[DATAYEAR,VALUE] = ~TimePeriods(Year,B)

    where OUTPUT_TABLE is the name of the table we output and it includes a list of the
    different fields or column names it includes. On the other side, TimePeriods is the type
    of table that we will use as input to produce that table, and the arguments are the
    columns of that table to use to produce the output. The last argument can be of the
    form `Attribute:ATTRNAME` which means the output will be filtered to only the rows of
    the input table that have `ATTRNAME` in the Attribute column.

    The mappings are loaded into TimesXlMap objects. See the description of that class for more
    information of the different fields they contain.

    :param filename:        Name of the text file containing the mappings.
    :return:                List of mappings in TimesXlMap format.
    """
    mappings = []
    dropped = []
    with open(filename) as file:
        while True:
            line = file.readline().rstrip()
            if line == "":
                break
            (times, xl) = line.split(" = ")
            (times_name, times_cols_str) = list(filter(None, re.split("\[|\]", times)))
            (xl_name, xl_cols_str) = list(filter(None, re.split("\(|\)", xl)))
            times_cols = times_cols_str.split(",")
            xl_cols = xl_cols_str.split(",")
            filter_rows = False
            if xl_cols[-1].startswith("Attribute:"):
                xl_cols[-1] = xl_cols[-1].replace("Attribute:", "")
                filter_rows = True
            col_map = {}
            for index, value in enumerate(xl_cols):
                col_map[value] = times_cols[index]
            # Uppercase and validate tags:
            if xl_name.startswith("~"):
                xl_name = xl_name.upper()
                assert Tag.has_tag(xl_name), f"Tag {xl_name} not found"
            entry = TimesXlMap(
                times_name=times_name,
                times_cols=times_cols,
                xl_name=xl_name,
                xl_cols=xl_cols,
                col_map=col_map,
                filter_rows=filter_rows,
            )

            # TODO remove: Filter out mappings that are not yet finished
            if entry.xl_name != Tag.todo and not any(
                c.startswith("TODO") for c in entry.xl_cols
            ):
                mappings.append(entry)
            else:
                dropped.append(line)

    if len(dropped) > 0:
        print(f"WARNING: Dropping {len(dropped)} mappings that are not yet complete")
    return mappings


def convert_xl_to_times(
    dir: str, input_files: List[str], mappings: List[TimesXlMap]
) -> Dict[str, DataFrame]:
    pickle_file = "raw_tables.pkl"
    if os.path.isfile(pickle_file):
        raw_tables = pickle.load(open(pickle_file, "rb"))
        print(f"WARNING: Using pickled data not xlsx")
    else:
        raw_tables = []
        filenames = [os.path.join(dir, filename) for filename in input_files]

        use_pool = True
        if use_pool:
            with ProcessPoolExecutor() as executor:
                for result in executor.map(extract_tables, filenames):
                    raw_tables.extend(result)
        else:
            for f in filenames:
                result = extract_tables(f)
                raw_tables.extend(result)
        pickle.dump(raw_tables, open(pickle_file, "wb"))

    print(
        f"Extracted {len(raw_tables)} tables,"
        f" {sum(table.dataframe.shape[0] for table in raw_tables)} rows"
    )

    transforms = [
        lambda tables: dump_tables(tables, "raw_tables.txt"),
        normalize_tags_columns_attrs,
        remove_fill_tables,
        lambda tables: [remove_comment_rows(t) for t in tables],
        lambda tables: [remove_comment_cols(t) for t in tables],
        remove_tables_with_formulas,  # slow
        process_transform_insert,
        process_flexible_import_tables,  # slow
        process_user_constraint_tables,
        process_commodity_emissions,
        process_commodities,
        process_processes,
        process_transform_availability,
        fill_in_missing_values,
        process_time_slices,
        expand_rows_parallel,  # slow
        remove_invalid_values,
        process_time_periods,
        process_currencies,
        apply_fixups,
        extract_commodity_groups,
        merge_tables,
        process_datayears,
        process_wildcards,
        convert_to_string,
        lambda tables: dump_tables(tables, "merged_tables.txt"),
        lambda tables: produce_times_tables(tables, mappings),
    ]

    results = []
    input = raw_tables
    for transform in transforms:
        start_time = time.time()
        output = transform(input)
        end_time = time.time()
        print(
            f"transform {transform.__code__.co_name} took {end_time-start_time:.2f} seconds"
        )
        results.append(output)
        input = output

    print(
        f"Conversion complete, {len(output)} tables produced,"
        f" {sum(df.shape[0] for tablename, df in output.items())} rows"
    )

    return output


def write_csv_tables(tables: Dict[str, DataFrame], output_dir: str):
    os.makedirs(output_dir, exist_ok=True)
    for item in os.listdir(output_dir):
        if item.endswith(".csv"):
            os.remove(os.path.join(output_dir, item))
    for tablename, df in tables.items():
        df.to_csv(os.path.join(output_dir, tablename + "_output.csv"), index=False)


def read_csv_tables(input_dir: str) -> Dict[str, DataFrame]:
    result = {}
    for filename in os.listdir(input_dir):
        result[filename.split(".")[0]] = pd.read_csv(
            os.path.join(input_dir, filename), dtype=str
        )
    return result


def compare(data: Dict[str, DataFrame], ground_truth: Dict[str, DataFrame]):
    print(
        f"Ground truth contains {len(ground_truth)} tables,"
        f" {sum(df.shape[0] for tablename, df in ground_truth.items())} rows"
    )

    missing = set(ground_truth.keys()) - set(data.keys())
    missing_str = ", ".join(
        [f"{x} ({ground_truth[x].shape[0]})" for x in sorted(missing)]
    )
    if len(missing) > 0:
        print(f"WARNING: Missing {len(missing)} tables: {missing_str}")

    total_gt_rows = 0
    total_correct_rows = 0
    for table_name, gt_table in sorted(
        ground_truth.items(), reverse=True, key=lambda t: len(t[1].values)
    ):
        total_gt_rows += len(gt_table.values)
        if table_name in data:
            data_table = data[table_name]

            # Remove .integer suffix added to duplicate column names by CSV reader (mangle_dupe_cols=False not supported)
            transformed_gt_cols = [col.split(".")[0] for col in gt_table.columns]

            if transformed_gt_cols != list(data[table_name].columns):
                print(
                    f"WARNING: Table {table_name} header incorrect, was"
                    f" {data_table.columns.values}, should be {transformed_gt_cols}"
                )
            else:
                # both are in string form so can be compared without any issues
                gt_rows = set(tuple(row) for row in gt_table.values.tolist())
                data_rows = set(tuple(row) for row in data_table.values.tolist())
                total_correct_rows += len(gt_rows.intersection(data_rows))
                additional = data_rows - gt_rows
                missing = gt_rows - data_rows
                if len(additional) != 0 or len(missing) != 0:
                    print(
                        f"WARNING: Table {table_name} ({data_table.shape[0]} rows,"
                        f" {gt_table.shape[0]} GT rows) contains {len(additional)}"
                        f" additional rows and is missing {len(missing)} rows"
                    )
                    DataFrame(additional).to_csv(
                        os.path.join("output", table_name + "_additional.csv"),
                        index=False,
                    )
                    DataFrame(missing).to_csv(
                        os.path.join("output", table_name + "_missing.csv"), index=False
                    )

    print(
        f"{total_correct_rows / total_gt_rows :.1%} of ground truth rows present"
        f" in output ({total_correct_rows}/{total_gt_rows})"
    )


#############################################################################
################             TRANSFORM FUNCTIONS             ################
#############################################################################


def remove_comment_rows(table: EmbeddedXlTable) -> EmbeddedXlTable:
    """
    Return a modified copy of 'table' where rows with cells containig '*'
    or '\I:' in their first or third columns have been deleted. These characters
    are defined in https://iea-etsap.org/docs/Documentation_for_the_TIMES_Model-Part-IV.pdf
    as comment identifiers (pag 15).
    TODO: we believe the deletion of the third column is a bug. We tried deleting that part
    of the code but we failed to parse a row as a consequence. We need to investigate why,
    fix that parsing and remove the deletion of the third column.

    :param table:       Table object in EmbeddedXlTable format.
    :return:            Table object in EmbeddedXlTable format without comment rows.
    """
    if table.dataframe.size == 0:
        return table

    df = table.dataframe.copy()
    comment_rows = list(
        locate(
            df.iloc[:, 0],
            lambda cell: isinstance(cell, str)
            and (cell.startswith("*") or cell.startswith("\\I:")),
        )
    )
    df.drop(index=comment_rows, inplace=True)
    df.reset_index(drop=True, inplace=True)

    # TODO: the deletion of this third column is a bug. Removing it causes the
    # program to fail parse all rows. We need to fix the parsing so it can read
    # all rows and remove this code block.
    if df.shape[1] > 1:
        comment_rows = list(
            locate(
                df.iloc[:, 1],
                lambda cell: isinstance(cell, str) and cell.startswith("*"),
            )
        )
        df.drop(index=comment_rows, inplace=True)
        df.reset_index(drop=True, inplace=True)
    return replace(table, dataframe=df)


def remove_comment_cols(table: EmbeddedXlTable) -> EmbeddedXlTable:
    """
    Return a modified copy of 'table' where columns with labels starting with '*'
    have been deleted.

    :param table:       Table object in EmbeddedXlTable format.
    :return:            Table object in EmbeddedXlTable format without comment columns.
    """
    if table.dataframe.size == 0:
        return table

    comment_cols = list(
        locate(
            table.dataframe.columns,
            lambda cell: isinstance(cell, str) and cell.startswith("*"),
        )
    )
    df = table.dataframe.drop(table.dataframe.columns[comment_cols], axis=1)
    df.reset_index(drop=True, inplace=True)
    seen = set()
    dupes = [x for x in df.columns if x in seen or seen.add(x)]
    if len(dupes) > 0:
        print(
            f"WARNING: Duplicate columns in {table.range}, {table.sheetname},"
            f" {table.filename}: {','.join(dupes)}"
        )
    return replace(table, dataframe=df)


def remove_tables_with_formulas(tables: List[EmbeddedXlTable]) -> List[EmbeddedXlTable]:
    """
    Return a modified copy of 'tables' where tables with formulas (as identified by an
    initial '=') have deleted from the list.

    :param tables:      List of tables in EmbeddedXlTable format.
    :return:            List of tables in EmbeddedXlTable format without any formulas.
    """

    def is_formula(s):
        return isinstance(s, str) and len(s) > 0 and s[0] == "="

    def has_formulas(table):
        has = table.dataframe.applymap(is_formula).any(axis=None)
        if has:
            print(f"WARNING: Excluding table {table.tag} because it has formulas")
        return has

    return [table for table in tables if not has_formulas(table)]


def normalize_tags_columns_attrs(
    tables: List[EmbeddedXlTable],
) -> List[EmbeddedXlTable]:
    """
    Normalize (uppercase) tags, column names, and values in attribute columns.


    :param tables:      List of tables in EmbeddedXlTable format.
    :return:            List of tables in EmbeddedXlTable format with normalzed values.
    """
    # TODO Uppercase column names and attribute values in mapping.txt when reading it
    # TODO Check all string literals left in file
    def normalize(table: EmbeddedXlTable) -> EmbeddedXlTable:
        # Only uppercase upto ':', the rest can be non-uppercase values like regions
        parts = table.tag.split(":")
        # assert len(parts) <= 2
        parts[0] = parts[0].upper()
        newtag = ":".join(parts)

        # TODO continue:
        # df = table.dataframe
        # col_name_map = {x: x.upper() for x in df.columns}

        # return replace(table, tag=newtag, dataframe=df)
        return replace(table, tag=newtag)

    return [normalize(table) for table in tables]


def merge_tables(tables: List[EmbeddedXlTable]) -> Dict[str, DataFrame]:
    """
    Merge all tables in 'tables' with the same table tag, as long as they share the same
    column field values. Print a warning for those that don't share the same column values.
    Return a dictionary linking each table tag with its merged table.

    :param tables:      List of tables in EmbeddedXlTable format.
    :return:            Dictionary associating a given table tag with its merged table.
    """
    result = {}
    for key, value in groupby(sorted(tables, key=lambda t: t.tag), lambda t: t.tag):
        group = list(value)
        if not all(
            set(t.dataframe.columns) == set(group[0].dataframe.columns) for t in group
        ):
            cols = [(",".join(g.dataframe.columns.values), g) for g in group]
            cols_groups = [
                (key, list(group))
                for key, group in groupby(
                    sorted(cols, key=lambda ct: ct[0]), lambda ct: ct[0]
                )
            ]
            print(
                f"WARNING: Cannot merge tables with tag {key} as their columns are not identical"
            )
            for (c, table) in cols:
                print(f"  {c} from {table.range}, {table.sheetname}, {table.filename}")
        else:
            df = pd.concat([table.dataframe for table in group], ignore_index=True)
            if "Year" in df.columns.values:
                df["Year"] = df["Year"].astype("Int64")
            result[key] = df
    return result


def process_flexible_import_tables(
    tables: List[EmbeddedXlTable],
) -> List[EmbeddedXlTable]:
    """
    Attempt to process all flexible import tables in 'tables'. The processing includes:
    - Checking that the table is indeed a flexible import table. If not, return it unmodified.
    - Removing, adding and renaming columns as needed.
    - Populating index columns.
    - Handing Attribute column and Other Indexes.
    See https://iea-etsap.org/docs/Documentation_for_the_TIMES_Model-Part-IV_October-2016.pdf from p16.


    :param tables:      List of tables in EmbeddedXlTable format.
    :return:            List of tables in EmbeddedXlTable format with all FI_T processed.
    """
    # Get a list of allowed values for each category.
    legal_values = {
        "LimType": {"LO", "UP", "FX"},
        "TimeSlice": timeslices(tables),
        "Comm-OUT": set(merge_columns(tables, Tag.fi_comm, "CommName")),
        "Region": single_column(tables, Tag.book_regions_map, "Region"),
        "Curr": single_column(tables, Tag.currencies, "Currency"),
        "Other_Indexes": {"Input", "Output"},
    }

    def get_colname(value):
        # Return the value in the desired format along with the associated category (if any)
        # TODO make sure to do case-insensitive comparisons when parsing composite column names
        if value.isdigit():
            return "Year", int(value)
        for name, values in legal_values.items():
            if value in values:
                return name, value
        return None, value

    def process_flexible_import_table(table: EmbeddedXlTable) -> EmbeddedXlTable:
        # Make sure it's a flexible import table, and return the table untouched if not
        if not table.tag.startswith(Tag.fi_t) and table.tag not in {
            Tag.tfm_upd,
        }:
            return table

        # Rename, add and remove specific columns if the circumstances are right
        df = table.dataframe
        mapping = {"YEAR": "Year", "CommName": "Comm-IN"}
        df = df.rename(columns=mapping)

        if "CURR" in df.columns.values:
            df.rename(columns={"CURR": "Curr"}, inplace=True)

        nrows = df.shape[0]
        if (
            ("Comm-IN" in df.columns)
            and ("Comm-OUT" in df.columns)
            and (table.tag != Tag.tfm_upd)
        ):
            df["TOP-IN"] = ["IN"] * nrows
            df["TOP-OUT"] = ["OUT"] * nrows

        # Remove any TechDesc column
        if "TechDesc" in df.columns:
            df.drop("TechDesc", axis=1, inplace=True)

        if "CommGrp" in df.columns:
            print(
                f"WARNING: Dropping CommGrp rather than processing it: {table.filename} {table.sheetname} {table.range}"
            )
            df.drop("CommGrp", axis=1, inplace=True)

        # Tag column no longer used to identify data columns
        # https://veda-documentation.readthedocs.io/en/latest/pages/introduction.html#veda2-0-enhanced-features
        known_columns = [
            "Region",
            "TechName",
            "Comm-IN",
            "Comm-IN-A",
            "Comm-OUT",
            "Comm-OUT-A",
            "Attribute",
            "Year",
            "TimeSlice",
            "LimType",
            "Curr",
            "Other_Indexes",
            "Stage",
            "SOW",
            "CommGrp",
        ]
        data_columns = [x for x in df.columns.values if x not in known_columns]

        # Populate index columns
        index_columns = [
            "Region",
            "TechName",
            "Comm-IN",
            "Comm-IN-A",
            "Comm-OUT",
            "Comm-OUT-A",
            "Attribute",
            "Year",
            "TimeSlice",
            "LimType",
            "Curr",
            "Other_Indexes",
        ]
        for colname in index_columns:
            if colname not in df.columns:
                df[colname] = [None] * nrows
        table = replace(table, dataframe=df)

        table = apply_composite_tag(table)
        df = table.dataframe

        attribute = "Attribute"
        if table.tag != Tag.tfm_upd:
            df, attribute_suffix = explode(df, data_columns)

            # Append the data column name to the Attribute column values
            if nrows > 0:
                i = df[attribute].notna()
                df.loc[i, attribute] = df.loc[i, attribute] + "~" + attribute_suffix[i]
                i = df[attribute].isna()
                df.loc[i, attribute] = attribute_suffix[i]

        # Handle Attribute containing tilde, such as 'STOCK~2030'
        for attr in df[attribute].unique():
            if "~" in attr:
                i = df[attribute] == attr
                parts = attr.split("~")
                for value in parts:
                    colname, typed_value = get_colname(value)
                    if colname is None:
                        df.loc[i, attribute] = typed_value
                    else:
                        df.loc[i, colname] = typed_value

        # Handle Other_Indexes
        other = "Other_Indexes"
        for attr in df[attribute].unique():
            if attr == "FLO_EMIS":
                i = df[attribute] == attr
                df.loc[i & df[other].isna(), other] = "ACT"
            elif attr == "EFF":
                i = df[attribute] == attr
                df.loc[i, "Comm-IN"] = "ACT"
                df.loc[i, attribute] = "CEFF"
            elif attr == "OUTPUT":
                i = df[attribute] == attr
                df.loc[i, "Comm-IN"] = df.loc[i, "Comm-OUT-A"]
                df.loc[i, attribute] = "CEFF"
            elif attr == "END":
                i = df[attribute] == attr
                df.loc[i, "Year"] = df.loc[i, "VALUE"].astype("int") + 1
                df.loc[i, other] = "EOH"
                df.loc[i, attribute] = "PRC_NOFF"
            elif attr == "TOP-IN":
                i = df[attribute] == attr
                df.loc[i, other] = df.loc[i, "Comm-IN"]
                df.loc[i, attribute] = "IO"
            elif attr == "TOP-OUT":
                i = df[attribute] == attr
                df.loc[i, other] = df.loc[i, "Comm-OUT"]
                df.loc[i, attribute] = "IO"
        filter = ~((df[attribute] == "IO") & df[other].isna())
        df = df[filter]
        df = df.reset_index(drop=True)

        # Should have all index_columns and VALUE
        if table.tag == Tag.fi_t and len(df.columns) != (len(index_columns) + 1):
            raise ValueError(f"len(df.columns) = {len(df.columns)}")

        # TODO: should we have a global list of column name -> type?
        df["Year"] = df["Year"].astype("Int64")

        return replace(table, dataframe=df)

    return [process_flexible_import_table(t) for t in tables]


def process_user_constraint_tables(
    tables: List[EmbeddedXlTable],
) -> List[EmbeddedXlTable]:
    """
    Attempt to process all tables in 'tables' as user constraint tables. The processing includes:
    - Checking that the table is indeed a user constraint table. If not, return it unmodified.
    - Removing, adding and renaming columns as needed.
    - Populating index columns.
    - Handing Attribute column and wildcards.
    See https://iea-etsap.org/docs/Documentation_for_the_TIMES_Model-Part-IV_October-2016.pdf from p16.


    :param tables:      List of tables in EmbeddedXlTable format.
    :return:            List of tables in EmbeddedXlTable format with all FI_T processed.
    """
    legal_values = {
        # TODO: load these from mapping file?
        "Attribute": {
            "UC_ACT",
            "UC_ATTR",
            "UC_CAP",
            "UC_COMNET",
            "UC_COMPRD",
            "UC_FLO",
            "UC_NCAP",
            "UC_N",
            "UC_RHSRT",
            "UC_RHSRTS",
            "UC_RHSTS",
            "UC_R_EACH",
            "UC_R_SUM",
        },
        "Region": single_column(tables, Tag.book_regions_map, "Region"),
        "LimType": {"LO", "UP"},
        "Side": {"LHS", "RHS"},
    }

    commodity_names = set(merge_columns(tables, Tag.fi_comm, "CommName"))
    process_names = set(merge_columns(tables, Tag.fi_process, "TechName"))

    def get_colname(value):
        # TODO make sure to do case-insensitive comparisons when parsing composite column names
        if value.isdigit():
            return "Year", int(value)
        for name, values in legal_values.items():
            if value in values:
                return name, value
        return None, value

    def process_user_constraint_table(table: EmbeddedXlTable) -> EmbeddedXlTable:
        # See https://iea-etsap.org/docs/Documentation_for_the_TIMES_Model-Part-IV_October-2016.pdf from p16

        if not table.tag.startswith(Tag.uc_t):
            return table
        df = table.dataframe

        # TODO: apply table.uc_sets

        # Fill in UC_N blank cells with value from above
        df["UC_N"] = df["UC_N"].ffill()

        if "UC_Desc" in df.columns:
            df.drop("UC_Desc", axis=1, inplace=True)

        if "CSET_CN" in table.dataframe.columns.values:
            df.rename(columns={"CSET_CN": "Cset_CN"}, inplace=True)

        known_columns = [
            "UC_N",
            "Region",
            "Pset_Set",
            "Pset_PN",
            "Pset_PD",
            "Pset_CI",
            "Pset_CO",
            "Cset_CN",
            "Cset_CD",
            "Side",
            "Attribute",
            "UC_ATTR",
            "Year",
            "LimType",
            "Top_Check",
            # TODO remove these?
            "TimeSlice",
            "CommName",
            "TechName",
        ]
        data_columns = [x for x in df.columns.values if x not in known_columns]

        # Populate columns
        nrows = df.shape[0]
        for colname in known_columns:
            if colname not in df.columns:
                df[colname] = [None] * nrows
        table = replace(table, dataframe=df)

        # TODO: detect RHS correctly
        i = df["Side"].isna()
        df.loc[i, "Side"] = "LHS"

        table = apply_composite_tag(table)
        df = table.dataframe
        df, attribute_suffix = explode(df, data_columns)

        # Append the data column name to the Attribute column
        if nrows > 0:
            i = df["Attribute"].notna()
            df.loc[i, "Attribute"] = df.loc[i, "Attribute"] + "~" + attribute_suffix[i]
            i = df["Attribute"].isna()
            df.loc[i, "Attribute"] = attribute_suffix[i]

        # Handle Attribute containing tilde, such as 'STOCK~2030'
        for attr in df["Attribute"].unique():
            if "~" in attr:
                i = df["Attribute"] == attr
                parts = attr.split("~")
                for value in parts:
                    colname, typed_value = get_colname(value)
                    if colname is None:
                        df.loc[i, "Attribute"] = typed_value
                    else:
                        df.loc[i, colname] = typed_value

        apply_wildcards(df, commodity_names, "Cset_CN", "CommName")
        df.drop("Cset_CN", axis=1, inplace=True)
        df = df.explode(["CommName"], ignore_index=True)

        apply_wildcards(df, process_names, "Pset_PN", "TechName")
        df.drop("Pset_PN", axis=1, inplace=True)
        df = df.explode(["TechName"], ignore_index=True)

        # TODO: handle other wildcard columns

        # TODO: should we have a global list of column name -> type?
        df["Year"] = df["Year"].astype("Int64")

        return replace(table, dataframe=df)

    return [process_user_constraint_table(t) for t in tables]


def fill_in_missing_values(tables: List[EmbeddedXlTable]) -> List[EmbeddedXlTable]:
    """
    Attempt to fill in missing values for all tables except update tables (as these contain
    wildcards). How the value is filled in depends on the name of the column the empty values
    belong to.

    :param tables:      List of tables in EmbeddedXlTable format.
    :return:            List of tables in EmbeddedXlTable format with empty values filled in.
    """
    result = []
    regions = single_column(tables, Tag.book_regions_map, "Region")
    start_year = one(single_column(tables, Tag.start_year, "VALUE"))
    # TODO there are multiple currencies
    currency = single_column(tables, Tag.currencies, "Currency")[0]

    def fill_in_missing_values_inplace(df):
        for colname in df.columns:
            # TODO make this more declarative
            if colname == "Csets" or colname == "TechName":
                missing_value_inherit(df, colname)
            elif colname == "LimType" and table.tag == Tag.fi_comm and False:
                isna = df[colname].isna()
                ismat = df["Csets"] == "MAT"
                df.loc[isna & ismat, colname] = "FX"
                df.loc[isna & ~ismat, colname] = "LO"
            elif colname == "LimType" and (
                table.tag == Tag.fi_t or table.tag.startswith("~TFM")
            ):
                isna = df[colname].isna()
                islo = df["Attribute"].isin({"BS_STIME", "GR_VARGEN", "RCAP_BND"})
                isfx = df["Attribute"].isin(
                    {
                        "ACT_LOSPL",
                        "FLO_SHAR",
                        "MARKAL-REH",
                        "NCAP_CHPR",
                        "VA_Attrib_C",
                        "VA_Attrib_T",
                        "VA_Attrib_TC",
                    }
                )
                df.loc[isna & islo, colname] = "LO"
                df.loc[isna & isfx, colname] = "FX"
                df.loc[isna & ~islo & ~isfx, colname] = "UP"
            elif (
                colname == "TimeSlice" or colname == "Tslvl"
            ):  # or colname == "CTSLvl" or colname == "PeakTS":
                df[colname].fillna(
                    "ANNUAL", inplace=True
                )  # ACT_CSTUP should use DAYNITE
            elif colname == "Region":
                df[colname].fillna(",".join(regions), inplace=True)
            elif colname == "Year":
                df[colname].fillna(start_year, inplace=True)
            elif colname == "Curr":
                df[colname].fillna(currency, inplace=True)

    for table in tables:
        if table.tag == Tag.tfm_upd:
            # Missing values in update tables are wildcards and should not be filled in
            result.append(table)
        else:
            df = table.dataframe.copy()
            fill_in_missing_values_inplace(df)
            result.append(replace(table, dataframe=df))
    return result


def expand_rows(table: EmbeddedXlTable) -> EmbeddedXlTable:
    """
    Expand entries with commas into separate entries in the same column. Do this
    for all tables except transformation update tables.

    :param table:       Table in EmbeddedXlTable format.
    :return:            Table in EmbeddedXlTable format with expanded comma entries.
    """

    def has_comma(s):
        return isinstance(s, str) and "," in s

    def split_by_commas(s):
        if has_comma(s):
            return [x.strip() for x in s.split(",")]
        else:
            return s

    df = table.dataframe.copy()
    c = df.applymap(has_comma)
    columns_with_commas = [
        colname
        for colname in c.columns.values
        if colname not in query_columns and c[colname].any()
    ]
    if len(columns_with_commas) > 0:
        # Transform comma-separated strings into lists
        df[columns_with_commas] = df[columns_with_commas].applymap(split_by_commas)
        for colname in columns_with_commas:
            # https://pandas.pydata.org/docs/reference/api/pandas.DataFrame.explode.html#pandas.DataFrame.explode
            df = df.explode(colname, ignore_index=True)
    return replace(table, dataframe=df)


def remove_invalid_values(tables: List[EmbeddedXlTable]) -> List[EmbeddedXlTable]:
    """
    Remove all entries of any dataframes that are considered invalid. The rules for
    allowing an entry can be seen in the 'constraints' dictionary below.

    :param tables:      List of tables in EmbeddedXlTable format.
    :return:            List of tables in EmbeddedXlTable format with disallowed entries removed.
    """
    # TODO pull this out
    regions = single_column(tables, Tag.book_regions_map, "Region")
    # TODO pull this out
    # Rules for allowing entries. Each entry of the dictionary designates a rule for a
    # a given column, and the values that are allowed for that column.
    constraints = {
        "Csets": {"NRG", "MAT", "DEM", "ENV", "FIN"},
        "Region": regions,
    }

    result = []
    for table in tables:
        df = table.dataframe.copy()
        is_valid_list = [
            df[colname].isin(values)
            for colname, values in constraints.items()
            if colname in df.columns
        ]
        if is_valid_list:
            is_valid = reduce(lambda a, b: a & b, is_valid_list)
            df = df[is_valid]
            df.reset_index(drop=True, inplace=True)
        result.append(replace(table, dataframe=df))
    return result


def process_time_periods(tables: List[EmbeddedXlTable]) -> List[EmbeddedXlTable]:
    start_year = get_scalar(Tag.start_year, tables)
    active_pdef = get_scalar(Tag.active_p_def, tables)

    def process_time_periods_table(table: EmbeddedXlTable):
        if table.tag != Tag.time_periods:
            return table

        df = table.dataframe.copy()
        active_series = df[active_pdef]
        # Remove empty rows
        active_series.dropna(inplace=True)

        df = pd.DataFrame({"D": active_series})
        # Start years = start year, then cumulative sum of period durations
        df["B"] = (active_series.cumsum() + start_year).shift(1, fill_value=start_year)
        df["E"] = df.B + df.D - 1
        df["M"] = df.B + ((df.D - 1) // 2)
        df["Year"] = df.M

        return replace(table, dataframe=df.astype(int))

    return [process_time_periods_table(table) for table in tables]


def process_currencies(tables: List[EmbeddedXlTable]) -> List[EmbeddedXlTable]:
    def process_currencies_table(table: EmbeddedXlTable):
        if "Curr" not in table.dataframe.columns:
            return table

        df = table.dataframe.copy()

        # TODO: work out how to implement this correctly, EUR18 etc. do not appear in raw tables
        df["Curr"] = df["Curr"].apply(
            lambda x: None if x is None else x.replace("MEUR20", "EUR")
        )

        return replace(table, dataframe=df)

    return [process_currencies_table(table) for table in tables]


def apply_fixups(tables: List[EmbeddedXlTable]) -> List[EmbeddedXlTable]:
    def apply_fixups_table(table: EmbeddedXlTable):
        if not table.tag.startswith(Tag.fi_t):
            return table

        df = table.dataframe.copy()

        i = df["Attribute"].str.upper() == "FLO_SHAR"
        df.loc[i, "Comm-IN"] = df["Comm-OUT"]

        # Append _NRGI (energy input) to some cells in FLO_SHAR
        i = (df["Attribute"].str.lower() == "share-i") & (
            (df["LimType"] == "UP") | (df["LimType"] == "LO")
        )
        # TODO: looks like NRG may come from ~TFM_Csets
        df.loc[i, "Other_Indexes"] = df["TechName"].astype(str) + "_NRGI"

        # TODO allow multiple columns in mapping
        df["Attribute"] = df["Attribute"].str.replace(
            "Share-I", "FLO_SHAR", case=False, regex=False
        )

        return replace(table, dataframe=df)

    return [apply_fixups_table(table) for table in tables]


def extract_commodity_groups(tables: List[EmbeddedXlTable]) -> List[EmbeddedXlTable]:
    fit_tables = [t for t in tables if t.tag == Tag.fi_t]

    gmap_tables = []
    for fit_table in fit_tables:
        # TODO: looks like NRG may come from ~TFM_Csets
        inputs = fit_table.dataframe[["Region", "TechName", "Comm-IN"]].copy()
        inputs["TechName"] = inputs["TechName"].astype(str) + "_NRGI"
        inputs.rename(columns={"Comm-IN": "Comm"}, inplace=True)

        # TODO: looks like NRG may come from ~TFM_Csets
        outputs = fit_table.dataframe[["Region", "TechName", "Comm-OUT"]].copy()
        outputs["TechName"] = outputs["TechName"].astype(str) + "_NRGO"
        outputs.rename(columns={"Comm-OUT": "Comm"}, inplace=True)

        # TODO: looks like techs in DEMO group are specified via CommGrp column in VT_IE_TRA.xlsx ACT2FLO B6:AF33
        demo = fit_table.dataframe[["Region", "TechName", "Comm-OUT"]].copy()
        demo["TechName"] = demo["TechName"].astype(str) + "_DEMO"
        demo.rename(columns={"Comm-OUT": "Comm"}, inplace=True)

        gmap_tables += [inputs, outputs, demo]

    merged = pd.concat(gmap_tables, ignore_index=True, sort=False)

    # TODO apply renamings from ~TFM_TOPINS e.g. RSDAHT to RSDAHT2

    tables.append(
        EmbeddedXlTable(
            sheetname="",
            range="",
            filename="",
            uc_sets="",
            tag="COM_GMAP",
            dataframe=merged,
        )
    )
    return tables


def remove_fill_tables(tables: List[EmbeddedXlTable]) -> List[EmbeddedXlTable]:
    # These tables collect data from elsewhere and update the table itself or a region below
    # The collected data is then presumably consumed via Excel references or vlookups
    # TODO for the moment, assume VEDA has updated these tables but we will need a tool to do this
    result = []
    for table in tables:
        if table.tag != Tag.tfm_fill and not table.tag.startswith(Tag.tfm_fill_r):
            result.append(table)
    return result


def process_commodity_emissions(tables: List[EmbeddedXlTable]) -> List[EmbeddedXlTable]:
    regions = single_column(tables, Tag.book_regions_map, "Region")

    result = []
    for table in tables:
        if table.tag != Tag.comemi:
            result.append(table)
        else:
            df = table.dataframe.copy()
            index_columns = ["Region", "Year", "CommName"]
            data_columns = [
                colname for colname in df.columns.values if colname not in index_columns
            ]
            df, names = explode(df, data_columns)
            df.rename(columns={"VALUE": "EMCB"}, inplace=True)
            df["Other_Indexes"] = names

            if "Region" in df.columns.values:
                df = df.astype({"Region": "string"})
                df["Region"] = df["Region"].map(lambda s: s.split(","))
                df = df.explode("Region", ignore_index=True)
                df = df[df["Region"].isin(regions)]

            nrows = df.shape[0]
            for colname in index_columns:
                if colname not in df.columns:
                    df[colname] = [None] * nrows

            result.append(replace(table, dataframe=df))

    return result


def process_commodities(tables: List[EmbeddedXlTable]) -> List[EmbeddedXlTable]:
    regions = ",".join(single_column(tables, Tag.book_regions_map, "Region"))

    result = []
    for table in tables:
        if table.tag != Tag.fi_comm and table.tag != Tag.fi_comm:
            result.append(table)
        else:
            df = table.dataframe.copy()
            nrows = df.shape[0]
            if "Region" not in table.dataframe.columns.values:
                df.insert(1, "Region", [regions] * nrows)
            if "LimType" not in table.dataframe.columns.values:
                df["LimType"] = [None] * nrows
            if "CSet" in table.dataframe.columns.values:
                df = df.rename(columns={"CSet": "Csets"})
            result.append(replace(table, dataframe=df, tag=Tag.fi_comm))

    return result


def process_years(tables: Dict[str, DataFrame]) -> Dict[str, DataFrame]:
    # Datayears is the set of all years in ~FI_T's Year column
    # We ignore values < 1000 because those signify interpolation/extrapolation rules
    # (see Table 8 of Part IV of the Times Documentation)
    datayears = tables[Tag.fi_t]["Year"].where(lambda x: x >= 1000).dropna()
    datayears = datayears.drop_duplicates().sort_values()
    tables["DataYear"] = pd.DataFrame({"Year": datayears})

    # Pastyears is the set of all years before ~StartYear
    start_year = tables[Tag.start_year]["VALUE"][0]
    pastyears = datayears.where(lambda x: x <= start_year).dropna()
    tables["PastYear"] = pd.DataFrame({"Year": pastyears})

    # Modelyears is the union of pastyears and the representative years of the model (middleyears)
    modelyears = (
        pastyears.append(tables[Tag.time_periods]["M"], ignore_index=True)
        .drop_duplicates()
        .sort_values()
    )
    tables["ModelYear"] = pd.DataFrame({"Year": modelyears})

    return tables


def process_processes(tables: List[EmbeddedXlTable]) -> List[EmbeddedXlTable]:
    result = []
    for table in tables:
        if table.tag != Tag.fi_process:
            result.append(table)
        else:
            df = table.dataframe.copy()
            nrows = df.shape[0]
            if "Vintage" not in table.dataframe.columns.values:
                df["Vintage"] = [None] * nrows
            if "Region" not in table.dataframe.columns.values:
                df.insert(1, "Region", [None] * nrows)
            if "Tslvl" not in table.dataframe.columns.values:
                df.insert(6, "Tslvl", ["ANNUAL"] * nrows)
            result.append(replace(table, dataframe=df))

    return result


def process_transform_insert(tables: List[EmbeddedXlTable]) -> List[EmbeddedXlTable]:
    regions = single_column(tables, Tag.book_regions_map, "Region")
    tfm_tags = [Tag.tfm_ins, Tag.tfm_dins, Tag.tfm_topins, Tag.tfm_upd, Tag.tfm_comgrp]

    result = []
    dropped = []
    for table in tables:
        if not any(table.tag.startswith(t) for t in tfm_tags):
            result.append(table)

        elif table.tag in [Tag.tfm_ins, Tag.tfm_ins_ts, Tag.tfm_upd, Tag.tfm_comgrp]:
            df = table.dataframe.copy()
            nrows = df.shape[0]

            # Standardize column names
            known_columns = {
                "Attribute",
                "Year",
                "TimeSlice",
                "LimType",
                "CommGrp",
                "Curr",
                "Stage",
                "SOW",
                "Other_Indexes",
                "AllRegions",
            } | query_columns
            lowercase_cols = df.columns.map(lambda x: x.casefold())
            colmap = {}
            for standard_col in known_columns:
                lowercase_col = standard_col.casefold()
                if lowercase_col in lowercase_cols:
                    i = lowercase_cols.get_loc(lowercase_col)
                    colmap[df.columns[i]] = standard_col
            df.rename(columns=colmap, inplace=True)

            if "AllRegions" in df.columns:
                for region in regions:
                    df[region] = df["AllRegions"]
                df.drop(columns=["AllRegions"], inplace=True)

            if table.tag == Tag.tfm_ins_ts:
                # ~TFM_INS-TS: Regions should be specified in a column with header=Region and columns in data area are YEARS
                if "Region" not in df.columns.values:
                    df["Region"] = [regions] * len(df)
                    df = df.explode(["Region"], ignore_index=True)
            else:
                # Transpose region columns to new VALUE column and add corresponding regions in new Region column
                region_cols = [
                    col_name for col_name in df.columns.values if col_name in regions
                ]
                other_columns = [
                    col_name
                    for col_name in df.columns.values
                    if col_name not in regions
                ]
                data = df[region_cols].values.tolist()
                df = df[other_columns]
                df["Region"] = [region_cols] * nrows
                df["VALUE"] = data
                df = df.explode(["Region", "VALUE"], ignore_index=True)
                unknown_columns = [
                    col_name
                    for col_name in df.columns.values
                    if col_name not in known_columns | {"Region", "VALUE"}
                ]
                df.drop(columns=unknown_columns, inplace=True)

            def has_no_wildcards(list):
                return all(
                    list.apply(
                        lambda x: x is not None
                        and x[0] != "-"
                        and "*" not in x
                        and "," not in x
                        and "?" not in x
                    )
                )

            if (
                table.tag == Tag.tfm_ins_ts
                and set(df.columns) & query_columns == {"CSet_CN"}
                and has_no_wildcards(df["CSet_CN"])
            ):
                df["Comm-OUT"] = df["CSet_CN"]
                df["Comm-IN"] = df["CSet_CN"]
                df.drop(columns=["CSet_CN"], inplace=True)
                result.append(replace(table, dataframe=df, tag=Tag.fi_t))
            elif (
                table.tag == Tag.tfm_ins_ts
                and set(df.columns) & query_columns == {"PSet_PN"}
                and has_no_wildcards(df["PSet_PN"])
            ):
                df.rename(columns={"PSet_PN": "TechName"}, inplace=True)
                result.append(replace(table, dataframe=df, tag=Tag.fi_t))
            else:
                # wildcard expansion will happen later
                if table.tag == Tag.tfm_ins_ts:
                    # ~TFM_INS-TS: Regions should be specified in a column with header=Region and columns in data area are YEARS
                    data_columns = [
                        colname
                        for colname in df.columns.values
                        if colname not in known_columns | {"Region", "TS_Filter"}
                    ]
                    df, years = explode(df, data_columns)
                    df["Year"] = years
                for standard_col in known_columns:
                    if standard_col not in df.columns:
                        df[standard_col] = [None] * len(df)
                result.append(replace(table, dataframe=df))

        elif table.tag == Tag.tfm_dins:
            df = table.dataframe.copy()
            nrows = df.shape[0]

            # Find all columns with -, first part is region and sum over second part
            pairs = [(col.split("-")[0], col) for col in df.columns if "-" in col]
            for region, tup in groupby(
                sorted(pairs, key=lambda p: p[0]), lambda p: p[0]
            ):
                cols = [t[1] for t in tup]
                df[region] = df.loc[:, cols].sum(axis=1)
                df[region] = df[region].apply(lambda x: round_sig(x, 15))
                df.drop(columns=cols, inplace=True)

            # Transpose region columns to new DEMAND column and add corresponding regions in new Region column
            region_cols = [
                col_name for col_name in df.columns.values if col_name in regions
            ]
            other_columns = [
                col_name for col_name in df.columns.values if col_name not in regions
            ]
            data = df[region_cols].values.tolist()
            df = df[other_columns]
            df["Region"] = [region_cols] * nrows
            df["DEMAND"] = data
            df = df.explode(["Region", "DEMAND"], ignore_index=True)

            df.rename(columns={"Cset_CN": "Comm-IN"}, inplace=True)

            result.append(replace(table, dataframe=df, tag=Tag.fi_t))

        else:
            dropped.append(table)

    if len(dropped) > 0:
        # TODO handle
        by_tag = [
            (key, list(group))
            for key, group in groupby(
                sorted(dropped, key=lambda t: t.tag), lambda t: t.tag
            )
        ]
        for (key, group) in by_tag:
            print(
                f"WARNING: Dropped {len(group)} transform insert tables ({key})"
                f" rather than processing them"
            )

    return result


def process_transform_availability(
    tables: List[EmbeddedXlTable],
) -> List[EmbeddedXlTable]:
    result = []
    dropped = []
    for table in tables:
        if table.tag != Tag.tfm_ava:
            result.append(table)
        else:
            dropped.append(table)

    if len(dropped) > 0:
        # TODO handle
        by_tag = [
            (key, list(group))
            for key, group in groupby(
                sorted(dropped, key=lambda t: t.tag), lambda t: t.tag
            )
        ]
        for (key, group) in by_tag:
            print(
                f"WARNING: Dropped {len(group)} transform availability tables ({key})"
                f" rather than processing them"
            )

    return result


def process_wildcards(tables: Dict[str, DataFrame]) -> Dict[str, DataFrame]:
    # We need to be able to fetch processes based on any combination of name, description, set, comm-in, or comm-out
    # So we construct tables whose indices are names, etc. and use pd.filter
    processes = tables[Tag.fi_process]
    duplicated_processes = processes[["TechName"]].duplicated()
    if any(duplicated_processes):
        duplicated_process_names = processes["TechName"][duplicated_processes]
        print(
            f"WARNING: {len(duplicated_process_names)} duplicated processes: {duplicated_process_names.values[1:3]}"
        )
        processes.drop_duplicates(subset="TechName", inplace=True)
    processes_by_name = (
        processes[["TechName"]]
        .dropna()
        .set_index("TechName", drop=False)
        .rename_axis("index")
    )
    processes_by_desc = (
        processes[["TechName", "TechDesc"]].dropna().set_index("TechDesc")
    )
    processes_by_sets = processes[["TechName", "Sets"]].dropna().set_index("Sets")
    processes_and_commodities = tables[Tag.fi_t]
    processes_by_comm_in = (
        processes_and_commodities[["TechName", "Comm-IN"]]
        .dropna()
        .drop_duplicates()
        .set_index("Comm-IN")
    )
    processes_by_comm_out = (
        processes_and_commodities[["TechName", "Comm-OUT"]]
        .dropna()
        .drop_duplicates()
        .set_index("Comm-OUT")
    )
    commodities = tables[Tag.fi_comm]
    commodities_by_name = (
        commodities[["CommName"]]
        .dropna()
        .set_index("CommName", drop=False)
        .rename_axis("index")
    )
    commodities_by_desc = (
        commodities[["CommName", "CommDesc"]].dropna().set_index("CommDesc")
    )
    commodities_by_sets = commodities[["CommName", "Csets"]].dropna().set_index("Csets")

    def filter_by_pattern(df, pattern):
        # Duplicates can be created when a process has multiple commodities that match the pattern
        df = df.filter(regex=create_regexp(pattern), axis="index").drop_duplicates()
        exclude = df.filter(regex=create_negative_regexp(pattern), axis="index").index
        return df.drop(exclude)

    def intersect(acc, df):
        if acc is None:
            return df
        return acc.merge(df)

    def get_matching_processes(row):
        matching_processes = None
        if row.PSet_PN is not None:
            matching_processes = intersect(
                matching_processes, filter_by_pattern(processes_by_name, row.PSet_PN)
            )
        if row.PSet_PD is not None:
            matching_processes = intersect(
                matching_processes, filter_by_pattern(processes_by_desc, row.PSet_PD)
            )
        if row.PSet_Set is not None:
            matching_processes = intersect(
                matching_processes, filter_by_pattern(processes_by_sets, row.PSet_Set)
            )
        if row.PSet_CI is not None:
            matching_processes = intersect(
                matching_processes, filter_by_pattern(processes_by_comm_in, row.PSet_CI)
            )
        if row.PSet_CO is not None:
            matching_processes = intersect(
                matching_processes,
                filter_by_pattern(processes_by_comm_out, row.PSet_CO),
            )
        if matching_processes is not None and any(matching_processes.duplicated()):
            raise ValueError("duplicated")
        return matching_processes

    def get_matching_commodities(row):
        matching_commodities = None
        if row.CSet_CN is not None:
            matching_commodities = intersect(
                matching_commodities,
                filter_by_pattern(commodities_by_name, row.CSet_CN),
            )
        if row.CSet_CD is not None:
            matching_commodities = intersect(
                matching_commodities,
                filter_by_pattern(commodities_by_desc, row.CSet_CD),
            )
        if row.CSet_Set is not None:
            matching_commodities = intersect(
                matching_commodities,
                filter_by_pattern(commodities_by_sets, row.CSet_Set),
            )
        return matching_commodities

    for tag in {Tag.tfm_ins, Tag.tfm_ins_ts, Tag.tfm_upd}:
        if tag in tables:
            start_time = time.time()
            upd = tables[tag]
            new_rows = []
            # reset index to make sure there are no duplicates
            tables[Tag.fi_t].reset_index(drop=True, inplace=True)
            if tag == Tag.tfm_upd:
                # copy old index to new column 'index'
                tables[Tag.fi_t].reset_index(inplace=True)
            for i in range(0, len(upd)):
                row = upd.iloc[i]
                debug = False
                if debug:
                    print(row)
                matching_processes = get_matching_processes(row)
                if matching_processes is not None and len(matching_processes) == 0:
                    print(f"WARNING: {tag} row matched no processes")
                    continue
                matching_commodities = get_matching_commodities(row)
                if matching_commodities is not None and len(matching_commodities) == 0:
                    print(f"WARNING: {tag} row matched no commodities")
                    continue
                df = tables[Tag.fi_t]
                if any(df.index.duplicated()):
                    raise ValueError("~FI_T table has duplicated indices")
                if tag == Tag.tfm_upd:
                    # construct query into ~FI_T to get indices of matching rows
                    if matching_processes is not None:
                        df = df.merge(matching_processes, on="TechName")
                    if debug:
                        print(f"{len(df)} rows after processes")
                        if any(df["index"].duplicated()):
                            raise ValueError("~FI_T table has duplicated indices")
                    if matching_commodities is not None:
                        df = df.merge(
                            matching_commodities.rename(columns={"CommName": "Comm-IN"})
                        )
                    if debug:
                        print(f"{len(df)} rows after commodities")
                        if any(df["index"].duplicated()):
                            raise ValueError("~FI_T table has duplicated indices")
                    attribute = row.Attribute
                    if attribute is not None:
                        df = df.query("Attribute == @attribute")
                    if debug:
                        print(f"{len(df)} rows after Attribute")
                        if any(df["index"].duplicated()):
                            raise ValueError("~FI_T table has duplicated indices")
                    region = row.Region
                    if region is not None:
                        df = df.query("Region == @region")
                    if debug:
                        print(f"{len(df)} rows after Region")
                        if any(df["index"].duplicated()):
                            raise ValueError("~FI_T table has duplicated indices")
                    # so that we can update the original table, copy original index back that was lost when merging
                    df = df.set_index("index")
                    # for speed, extract just the VALUE column as that is the only one being updated
                    df = df[["VALUE"]]
                    if debug:
                        if any(df.index.duplicated()):
                            raise ValueError("~FI_T table has duplicated indices")
                    if isinstance(row.VALUE, str) and row.VALUE[0] in {
                        "*",
                        "+",
                        "-",
                        "/",
                    }:
                        df = df.astype({"VALUE": float}).eval("VALUE=VALUE" + row.VALUE)
                    else:
                        df["VALUE"] = [row.VALUE] * len(df)
                    if len(df) == 0:
                        print(f"WARNING: {tag} row matched nothing")
                    tables[Tag.fi_t].update(df)
                else:
                    # Construct 1-row data frame for data
                    # Cross merge with processes and commodities (if they exist)
                    row = row.filter(df.columns)
                    row = pd.DataFrame([row])
                    if matching_processes is not None:
                        row = matching_processes.merge(row, how="cross")
                    if matching_commodities is not None:
                        matching_commodities.rename(
                            columns={"CommName": "Comm-IN"}, inplace=True
                        )
                        matching_commodities["Comm-OUT"] = matching_commodities[
                            "Comm-IN"
                        ]
                        row = matching_commodities.merge(row, how="cross")
                    new_rows.append(row)

            if tag != Tag.tfm_upd:
                new_rows.append(df)
                tables[Tag.fi_t] = pd.concat(new_rows, ignore_index=True)
        print(
            f"  process_wildcards: {tag} took {time.time()-start_time:.2f} seconds for {len(upd)} rows"
        )

    return tables


def process_time_slices(tables: List[EmbeddedXlTable]) -> List[EmbeddedXlTable]:
    def timeslices_table(
        table: EmbeddedXlTable, regions: str, result: List[EmbeddedXlTable]
    ):
        # TODO will need to handle columns with multiple values
        timeslices = [(col, values[0]) for col, values in table.dataframe.items()]

        # No idea why casing of Weekly is special
        timeslices = [
            (col.upper(), val) if col != "Weekly" else (col, val)
            for col, val in timeslices
        ]

        # Accumulate values from previous entries
        ts_map = []
        for i in range(1, len(timeslices)):
            col, val = timeslices[i]
            timeslices[i] = (col, timeslices[i - 1][1] + val)
            for j in range(0, i):
                ts_map.append((timeslices[j][1], timeslices[i][1]))

        ts_maps = {
            "Region": regions,
            "Parent": [t[0] for t in ts_map],
            "TimesliceMap": [t[1] for t in ts_map],
        }
        result.append(replace(table, tag="TimeSliceMap", dataframe=DataFrame(ts_maps)))

        timeslices.insert(0, ("ANNUAL", "ANNUAL"))

        ts_groups = {
            "Region": regions,
            "TSLVL": [t[0] for t in timeslices],
            "TS_GROUP": [t[1] for t in timeslices],
        }
        result.append(
            replace(table, tag="TimeSlicesGroup", dataframe=DataFrame(ts_groups))
        )

    result = []
    regions = ",".join(single_column(tables, Tag.book_regions_map, "Region"))

    for table in tables:
        if table.tag != Tag.time_slices:
            result.append(table)
        else:
            timeslices_table(table, regions, result)

    return result


def convert_to_string(input: Dict[str, DataFrame]) -> Dict[str, DataFrame]:
    output = {}
    for key, value in input.items():
        output[key] = value.applymap(
            lambda x: str(int(x)) if isinstance(x, float) and x.is_integer() else str(x)
        )
    return output


def produce_times_tables(
    input: Dict[str, DataFrame], mappings: List[TimesXlMap]
) -> Dict[str, DataFrame]:
    print(
        f"produce_times_tables: {len(input)} tables incoming,"
        f" {sum(len(value) for (_, value) in input.items())} rows"
    )
    result = {}
    used_tables = set()
    for mapping in mappings:
        if not mapping.xl_name in input:
            print(
                f"WARNING: Cannot produce table {mapping.times_name} because input table"
                f" {mapping.xl_name} does not exist"
            )
        else:
            used_tables.add(mapping.xl_name)
            df = input[mapping.xl_name].copy()
            if mapping.filter_rows:
                # Select just the rows where the attribute value matches the last mapping column or output table name
                if not "Attribute" in df.columns:
                    print(
                        f"WARNING: Cannot produce table {mapping.times_name} because input"
                        f" table {mapping.xl_name} does not contain an Attribute column"
                    )
                else:
                    colname = mapping.xl_cols[-1]
                    filter = set(x.lower() for x in {colname, mapping.times_name})
                    i = df["Attribute"].str.lower().isin(filter)
                    df = df.loc[i, :]
                    if colname not in df.columns:
                        df = df.rename(columns={"VALUE": colname})
            # TODO find the correct tech group
            if "TechGroup" in mapping.xl_cols:
                df["TechGroup"] = df["TechName"]
            if not all(c in df.columns for c in mapping.xl_cols):
                missing = set(mapping.xl_cols) - set(df.columns)
                print(
                    f"WARNING: Cannot produce table {mapping.times_name} because input"
                    f" table {mapping.xl_name} does not contain the required columns"
                    f" - {', '.join(missing)}"
                )
            else:
                cols_to_drop = [x for x in df.columns if not x in mapping.xl_cols]
                df.drop(columns=cols_to_drop, inplace=True)
                df.drop_duplicates(inplace=True)
                df.reset_index(drop=True, inplace=True)
                df.rename(columns=mapping.col_map, inplace=True)
                i = df[mapping.times_cols[-1]].notna()
                df = df.loc[i, mapping.times_cols]
                result[mapping.times_name] = df

    unused_tables = set(input.keys()) - used_tables
    if len(unused_tables) > 0:
        print(
            f"WARNING: {len(unused_tables)} unused tables: {', '.join(sorted(unused_tables))}"
        )

    return result


def dump_tables(tables: List, filename: str) -> List:
    os.makedirs("output", exist_ok=True)
    with open(rf"output/{filename}", "w") as text_file:
        for t in tables if isinstance(tables, List) else tables.items():
            if isinstance(t, EmbeddedXlTable):
                tag = t.tag
                text_file.write(f"sheetname: {t.sheetname}\n")
                text_file.write(f"range: {t.range}\n")
                text_file.write(f"filename: {t.filename}\n")
                if t.uc_sets:
                    text_file.write(f"uc_sets: {t.uc_sets}\n")
                df = t.dataframe
            else:
                tag = t[0]
                df = t[1]
            text_file.write(f"tag: {tag}\n")
            types = ", ".join([f"{i} ({v})" for i, v in df.dtypes.items()])
            text_file.write(f"types: {types}\n")
            text_file.write(df.to_csv(index=False, lineterminator="\n"))
            text_file.write("\n" * 2)

    return tables


def expand_rows_parallel(tables: List[EmbeddedXlTable]) -> List[EmbeddedXlTable]:
    with ProcessPoolExecutor() as executor:
        return list(executor.map(expand_rows, tables))


# ============================================================================
# ===============           HELPER FUNCTIONS                 =================
# ============================================================================

<<<<<<< HEAD

def apply_composite_tag(table: EmbeddedXlTable) -> EmbeddedXlTable:
    """
    Handles table level declarations. Declarations can be included in the table
    tag and will apply to all data that doesn't have a different value for that
    index specified. For example, ~FI_T: DEMAND would assign DEMAND as the
    attribute for all values in the table that don't have an attribute specification
    at the column or row level. After applying the declaration this function will
    return the modified table with the simplified table tag (e.g. ~FI_T).

    See page 15 of https://iea-etsap.org/docs/Documentation_for_the_TIMES_Model-Part-IV.pdf
    for more context.

    :param table:      Table in EmbeddedXlTable format.
    :return:           Table in EmbeddedXlTable format with declarations applied
                       and table tag simplified.
    """
    if ":" in table.tag:
        (newtag, varname) = table.tag.split(":")
        varname = varname.strip()
        df = table.dataframe.copy()
        df["Attribute"].fillna(varname, inplace=True)
        return replace(table, tag=newtag, dataframe=df)
    else:
        return table


def explode(df, data_columns):
    """
    Transpose the 'data_columns' in each row into a column of values, replicating the other
    columns. The name for the new column is "VALUE".

    :param df:              Dataframe to be exploded.
    :param data_columns:    Names of the columns to be exploded.
    :return:                Tuple with the exploded dataframe and a Series of the original
                            column name for each value in each new row.
    """
    data = df[data_columns].values.tolist()
    other_columns = [
        colname for colname in df.columns.values if colname not in data_columns
=======
    transforms = [
        lambda tables: dump_tables(tables, "raw_tables.txt"),
        normalize_tags_columns_attrs,
        remove_fill_tables,
        lambda tables: [remove_comment_rows(t) for t in tables],
        lambda tables: [remove_comment_cols(t) for t in tables],
        remove_tables_with_formulas,  # slow
        process_transform_insert,
        process_flexible_import_tables,  # slow
        process_user_constraint_tables,
        process_commodity_emissions,
        process_commodities,
        process_processes,
        process_transform_availability,
        fill_in_missing_values,
        process_time_slices,
        expand_rows_parallel,  # slow
        remove_invalid_values,
        process_time_periods,
        process_currencies,
        apply_fixups,
        extract_commodity_groups,
        merge_tables,
        process_years,
        process_wildcards,
        convert_to_string,
        lambda tables: dump_tables(tables, "merged_tables.txt"),
        lambda tables: produce_times_tables(tables, mappings),
>>>>>>> a9114590
    ]
    df = df[other_columns]
    value_column = "VALUE"
    df = df.assign(VALUE=data)
    nrows = df.shape[0]
    df = df.explode(value_column, ignore_index=True)

    names = pd.Series(data_columns * nrows, index=df.index, dtype=str)
    # Remove rows with no VALUE
    filter = df[value_column].notna()
    df = df[filter]
    names = names[filter]
    return df, names


def timeslices(tables: List[EmbeddedXlTable]):
    """
    Given a list of tables with a unique table with a time slice tag, return a list
    with all the column names of that table + "ANNUAL".

    :param tables:          List of tables in EmbeddedXlTable format.
    :return:                List of column names of the unique time slice table.
    """
    # TODO merge with other timeslice code

    # No idea why casing of Weekly is special
    cols = single_table(tables, Tag.time_slices).dataframe.columns
    timeslices = [col if col == "Weekly" else col.upper() for col in cols]
    timeslices.insert(0, "ANNUAL")
    return timeslices


def single_table(tables: List[EmbeddedXlTable], tag: str):
    """
    Make sure exactly one table in 'tables' has the given table tag, and return it.
    If there are none or more than one raise an error.

    :param tables:          List of tables in EmbeddedXlTable format.
    :param tag:             Tag name.
    :return:                Table with the given tag in EmbeddedXlTable format.
    """
    return one(table for table in tables if table.tag == tag)


def single_column(tables: List[EmbeddedXlTable], tag: str, colname: str):
    """
    Make sure exactly one table in 'tables' has the given table tag, and return the
    values for the given column name. If there are none or more than one raise an error.

    :param tables:          List of tables in EmbeddedXlTable format.
    :param tag:             Tag name.
    :param colname:         Column name to return the values of.
    :return:                Table with the given tag in EmbeddedXlTable format.
    """
    return single_table(tables, tag).dataframe[colname].values


def merge_columns(tables: List[EmbeddedXlTable], tag: str, colname: str):
    """
    Return a list with all the values belonging to a column 'colname' from
    a table with the given tag.

    :param tables:          List of tables in EmbeddedXlTable format.
    :param tag:             Tag name to select tables
    :param colname:         Column name to select values.
    :return:                List of values for the given column name and tag.
    """
    columns = [table.dataframe[colname].values for table in tables if table.tag == tag]
    return numpy.concatenate(columns)


def apply_wildcards(
    df: DataFrame, candidates: List[str], wildcard_col: str, output_col: str
):
    """
    Apply wildcards values to a list of candidates. Wildcards are values containing '*'. For example,
    a value containing '*SOLID*' would include all the values in 'candidates' containing 'SOLID' in the middle.



    :param df:              Dataframe containing all values.
    :param candidates:      List of candidate strings to apply the wildcard to.
    :param wildcard_col:    Name of column containing the wildcards.
    :param output_col:      Name of the column to dump the wildcard matches to.
    :return:                A dataframe containing all the wildcard matches on its 'output_col' column.
    """

    wildcard_map = {}
    all_wildcards = df[wildcard_col].unique()
    for wildcard_string in all_wildcards:
        if wildcard_string == None:
            wildcard_map[wildcard_string] = None
        else:
            wildcard_list = wildcard_string.split(",")
            current_list = []
            for wildcard in wildcard_list:
                if wildcard.startswith("-"):
                    wildcard = wildcard[1:]
                    regexp = re.compile(wildcard.replace("*", ".*"))
                    current_list = [s for s in current_list if not regexp.match(s)]
                else:
                    regexp = re.compile(wildcard.replace("*", ".*"))
                    additions = [s for s in candidates if regexp.match(s)]
                    current_list = list(set(current_list + additions))
            wildcard_map[wildcard_string] = current_list

    df[output_col] = df[wildcard_col].map(wildcard_map)


def missing_value_inherit(df: DataFrame, colname: str):
    """
    For each None value in the specifed column of the dataframe, replace it with the last
    non-None value. If no previous non-None value is found leave it as it is. This function
    modifies the supplied dataframe and returns None.

    :param df:          Dataframe to be filled in.
    :param colname:     Name of the column to be filled in.
    :return:            None. The dataframe is filled in in place.
    """
    last = None
    for index, value in df[colname].items():
        if value == None:
            df.loc[index, colname] = last
        else:
            last = value


def get_scalar(table_tag: str, tables: List[EmbeddedXlTable]):
    table = next(filter(lambda t: t.tag == table_tag, tables))
    if table.dataframe.shape[0] != 1 or table.dataframe.shape[1] != 1:
        raise ValueError("Not scalar table")
    return table.dataframe["VALUE"].values[0]


def has_negative_patterns(pattern):
    return pattern[0] == "-" or ",-" in pattern


def remove_negative_patterns(pattern):
    return ",".join([word for word in pattern.split(",") if word[0] != "-"])


def remove_positive_patterns(pattern):
    return ",".join([word[1:] for word in pattern.split(",") if word[0] == "-"])


def create_regexp(pattern):
    # exclude negative patterns
    if has_negative_patterns(pattern):
        pattern = remove_negative_patterns(pattern)
    if len(pattern) == 0:
        return re.compile(pattern)  # matches everything
    # escape special characters
    # Backslash must come first
    special = "\\.|^$+()[]{}"
    for c in special:
        pattern = pattern.replace(c, "\\" + c)
    # Handle VEDA wildcards
    pattern = pattern.replace("*", ".*").replace("?", ".").replace(",", "|")
    # Do not match substrings
    pattern = "^" + pattern + "$"
    return re.compile(pattern)


def create_negative_regexp(pattern):
    pattern = remove_positive_patterns(pattern)
    if len(pattern) == 0:
        pattern = "^$"  # matches nothing
    return create_regexp(pattern)


def write_csv_tables(tables: Dict[str, DataFrame], output_dir: str):
    os.makedirs(output_dir, exist_ok=True)
    for item in os.listdir(output_dir):
        if item.endswith(".csv"):
            os.remove(os.path.join(output_dir, item))
    for tablename, df in tables.items():
        df.to_csv(os.path.join(output_dir, tablename + "_output.csv"), index=False)


def round_sig(x, sig_figs):
    if x == 0.0:
        return 0.0
    return round(x, -int(floor(log10(abs(x)))) + sig_figs - 1)


def extract_tables(filename: str) -> List[EmbeddedXlTable]:
    """
    This function calls the extract_table function on each individual table in each worksheet of the
    given excel file.

    :param filename:      Path to the excel file we will extract tables from.
    :return:              List of table objects in EmbeddedXlTable format.
    """
    start_time = time.time()

    workbook = load_workbook(filename=filename, data_only=True)

    tables = []
    for sheet in workbook.worksheets:
        # Creating dataframe with dtype=object solves problems with ints being cast to floats
        # https://stackoverflow.com/questions/40251948/stop-pandas-from-converting-int-to-float-due-to-an-insertion-in-another-column
        df = pd.DataFrame(sheet.values, dtype=object)
        uc_sets = {}

        for row_index, row in df.iterrows():
            for colname in df.columns:
                value = str(row[colname])
                if value.startswith("~"):
                    match = re.match(f"~{Tag.uc_sets}:(.*)", value, re.IGNORECASE)
                    if match:
                        parts = match.group(1).split(":")
                        if len(parts) == 2:
                            uc_sets[parts[0].strip()] = parts[1].strip()
                        else:
                            print(
                                f"WARNING: Malformed UC_SET in {sheet.title}, {filename}"
                            )
                    else:
                        col_index = df.columns.get_loc(colname)
                        tables.append(
                            extract_table(
                                row_index, col_index, uc_sets, df, sheet.title, filename
                            )
                        )

    end_time = time.time()
    if end_time - start_time > 2:
        print(f"Loaded {filename} in {end_time-start_time:.2f} seconds")

    return tables


def extract_table(
    tag_row: int,
    tag_col: int,
    uc_sets: Dict[str, str],
    df: DataFrame,
    sheetname: str,
    filename: str,
) -> EmbeddedXlTable:
    """
    For each individual table tag found in a worksheet, this function aims to extract
    the associated table. We recognise several types of tables:
    - Single cell tables:   Tables with only one value, either below or to the right of
                            the table tag. We interpret these as a single data item with
                            a column name VALUE.
    - Multiple cell tables: Tables with multiple values, possibly extending accross
                            several rows and columns. We delimitate them using empty
                            spaces around them and the column names are determined by the
                            values in the row immediately below the table tag

    :param tag_row:         Row number for the tag designating the table to be extracted
    :param tag_col:         Column number for the tag designating the table to be extracted
    :param df:              Dataframe object containing all values for the worksheet being evaluated
    :param sheetname:       Name of the worksheet being evaluated
    :param filename:        Path to the excel file being evaluated.
    :return:                Table object in the EmbeddedXlTable format.
    """
    # If the cell to the right is not empty then we read a scalar from it
    # Otherwise the row below is the header
    if not cell_is_empty(df.iloc[tag_row, tag_col + 1]):
        range = str(
            CellRange(
                min_col=tag_col + 2,
                min_row=tag_row + 1,
                max_col=tag_col + 2,
                max_row=tag_row + 1,
            )
        )
        table_df = DataFrame(columns=["VALUE"])
        table_df.loc[0] = [df.iloc[tag_row, tag_col + 1]]
        uc_sets = {}
    else:
        header_row = tag_row + 1

        start_col = tag_col
        while start_col > 0 and not cell_is_empty(df.iloc[header_row, start_col - 1]):
            start_col -= 1

        end_col = tag_col
        while end_col < df.shape[1] and not cell_is_empty(df.iloc[header_row, end_col]):
            end_col += 1

        end_row = header_row
        while end_row < df.shape[0] and not are_cells_all_empty(
            df, end_row, start_col, end_col
        ):
            end_row += 1

        # Excel cell numbering starts at 1, while pandas starts at 0
        range = str(
            CellRange(
                min_col=start_col + 1,
                min_row=header_row + 1,
                max_col=end_col + 1,
                max_row=end_row + 1,
            )
        )

        if end_row - header_row == 1 and end_col - start_col == 1:
            # Interpret single cell tables as a single data item with a column name VALUE
            table_df = DataFrame(df.iloc[header_row, start_col:end_col])
            table_df.columns = ["VALUE"]
        else:
            table_df = DataFrame(df.iloc[header_row + 1 : end_row, start_col:end_col])
            # Make all columns names strings as some are integers e.g. years
            table_df.columns = [str(x) for x in df.iloc[header_row, start_col:end_col]]

    table_df.reset_index(drop=True, inplace=True)
    table_df = table_df.applymap(
        lambda cell: cell if not isinstance(cell, float) else round_sig(cell, 15)
    )

    return EmbeddedXlTable(
        filename=filename,
        sheetname=sheetname,
        range=range,
        tag=df.iloc[tag_row, tag_col],
        uc_sets=uc_sets,
        dataframe=table_df,
    )


def are_cells_all_empty(df, row: int, start_col: int, end_col: int) -> bool:
    """
    Check if all cells in a given row are empty by calling cell_is_empty() on them.

    :param df:              Dataframe object containing all values for the worksheet being evaluated
    :param row:             Row of the dataframe to be evaluated.
    :param start_col:       Initial column of the dataframe to be evaluated.
    :param end_col:         Final column of the dataframe to be evaluated.
    :return:                Boolean indicating if all the cells are empty.
    """
    for col in range(start_col, end_col):
        if not cell_is_empty(df.iloc[row, col]):
            return False
    return True


def cell_is_empty(value) -> bool:
    """
    Check if the given cell is empty.

    :param value:           Cell value.
    :return:                Boolean indicating if the cells are empty.
    """
    return (
        value is None
        or (isinstance(value, numpy.float64) and numpy.isnan(value))
        or (isinstance(value, str) and len(value.strip()) == 0)
    )


if __name__ == "__main__":
    mappings = read_mappings("times_mapping.txt")

    uk = False
    if uk:
        xl_files_dir = "input"
        input_files = [
            "SysSettings.xlsx",
            "VT_UK_RES.xlsx",
            "VT_UK_ELC.xlsx",
            "VT_UK_IND.xlsx",
            "VT_UK_AGR.xlsx",
        ]
    else:
        # Make sure you set A3 in SysSettings.xlsx#Regions to Single-region if comparing with times-ireland-model_gams
        xl_files_dir = os.path.join("..", "times-ireland-model")
        input_files = [
            str(path)
            for path in Path(xl_files_dir).rglob("*.xlsx")
            if not path.name.startswith("~")
        ]

    tables = convert_xl_to_times(xl_files_dir, input_files, mappings)

    write_csv_tables(tables, "output")

    ground_truth = read_csv_tables("ground_truth")
    compare(tables, ground_truth)<|MERGE_RESOLUTION|>--- conflicted
+++ resolved
@@ -239,7 +239,7 @@
         apply_fixups,
         extract_commodity_groups,
         merge_tables,
-        process_datayears,
+        process_years,
         process_wildcards,
         convert_to_string,
         lambda tables: dump_tables(tables, "merged_tables.txt"),
@@ -1724,8 +1724,6 @@
 # ===============           HELPER FUNCTIONS                 =================
 # ============================================================================
 
-<<<<<<< HEAD
-
 def apply_composite_tag(table: EmbeddedXlTable) -> EmbeddedXlTable:
     """
     Handles table level declarations. Declarations can be included in the table
@@ -1765,36 +1763,6 @@
     data = df[data_columns].values.tolist()
     other_columns = [
         colname for colname in df.columns.values if colname not in data_columns
-=======
-    transforms = [
-        lambda tables: dump_tables(tables, "raw_tables.txt"),
-        normalize_tags_columns_attrs,
-        remove_fill_tables,
-        lambda tables: [remove_comment_rows(t) for t in tables],
-        lambda tables: [remove_comment_cols(t) for t in tables],
-        remove_tables_with_formulas,  # slow
-        process_transform_insert,
-        process_flexible_import_tables,  # slow
-        process_user_constraint_tables,
-        process_commodity_emissions,
-        process_commodities,
-        process_processes,
-        process_transform_availability,
-        fill_in_missing_values,
-        process_time_slices,
-        expand_rows_parallel,  # slow
-        remove_invalid_values,
-        process_time_periods,
-        process_currencies,
-        apply_fixups,
-        extract_commodity_groups,
-        merge_tables,
-        process_years,
-        process_wildcards,
-        convert_to_string,
-        lambda tables: dump_tables(tables, "merged_tables.txt"),
-        lambda tables: produce_times_tables(tables, mappings),
->>>>>>> a9114590
     ]
     df = df[other_columns]
     value_column = "VALUE"
